--- conflicted
+++ resolved
@@ -193,11 +193,7 @@
 # Run training
 #
 
-<<<<<<< HEAD
-n_epochs = 50
-=======
 n_epochs = 60
->>>>>>> e67c45f7
 logger = TensorBoardLogger(n_epochs)
 logger.set_attributes({
     "n_layers_body": n_layers_body,
@@ -210,13 +206,11 @@
     "type": network_type,
     "optimizer": "adam"
     })
-
 metrics = ["MeanSquaredError", "Bias", "CalibrationPlot", "CRPS"]
 scatter_plot = ScatterPlot(log_scale=True)
 metrics.append(scatter_plot)
 
 n_epochs = 10
-<<<<<<< HEAD
 optimizer = optim.Adam(model.parameters(), lr=0.001)
 scheduler = optim.lr_scheduler.CosineAnnealingLR(optimizer, n_epochs)
 xrnn.train(training_data=training_data,
@@ -230,8 +224,6 @@
            mask=-9999)
 xrnn.save(model_path / network_name)
 n_epochs = 20
-=======
->>>>>>> e67c45f7
 optimizer = optim.Adam(model.parameters(), lr=0.001)
 scheduler = optim.lr_scheduler.CosineAnnealingLR(optimizer, n_epochs)
 xrnn.train(training_data=training_data,
@@ -243,7 +235,6 @@
            metrics=metrics,
            device=device,
            mask=-9999)
-<<<<<<< HEAD
 xrnn.save(model_path / network_name)
 n_epochs = 20
 optimizer = optim.Adam(model.parameters(), lr=0.0005)
@@ -257,6 +248,4 @@
            metrics=metrics,
            device=device,
            mask=-9999)
-=======
->>>>>>> e67c45f7
 xrnn.save(model_path / network_name)