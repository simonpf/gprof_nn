"""
Training script for the GPROF-NN-0D retrieval.
"""
import argparse
from pathlib import Path

from torch import nn
from torch import optim
import numpy as np
from quantnn import QRNN
from quantnn.drnn import DRNN
from quantnn.data import DataFolder
from quantnn.normalizer import Normalizer
from quantnn.models.pytorch.logging import TensorBoardLogger
from quantnn.metrics import ScatterPlot
from quantnn.transformations import LogLinear

from gprof_nn.data.training_data import GPROF0DDataset
from gprof_nn.models import GPROFNN0D, BINS, QUANTILES

###############################################################################
# Command line arguments.
###############################################################################

parser = argparse.ArgumentParser(
        description='Training script for the GPROF-NN-0D algorithm.')
parser.add_argument('training_data', metavar='training_data', type=str, nargs=1,
                    help='Path to training data.')
parser.add_argument('validation_data', metavar='validation_data', type=str, nargs=1,
                    help='Path to validation data.')
parser.add_argument('model_path', metavar='model_path', type=str, nargs=1,
                    help='Where to store the model.')
parser.add_argument('--n_layers_body', metavar='n_layers', type=int, nargs=1,
                    help='How many layers in body of network.')
parser.add_argument('--n_layers_head', metavar='n_layers', type=int, nargs=1,
                    help='How many layers in head of network.')
parser.add_argument('--n_neurons', metavar='n_neurons', type=int, nargs=1,
                    help='How many neurons in each hidden layer.')
parser.add_argument('--device', metavar="device", type=str, nargs=1,
                    help="The name of the device on which to run the training")
parser.add_argument('--type', metavar="target_1 target_2", type=str, nargs=1,
                    help="The type of network: drnn, qrnn or qrnn_exp")
parser.add_argument('--targets', metavar="target_1 target_2", type=str, nargs="+",
                    help="The target on which to train the network")
parser.add_argument('--batch_size', metavar="n", type=int, nargs=1,
                    help="The batch size to use for training.")

args = parser.parse_args()
training_data = args.training_data[0]
validation_data = args.validation_data[0]
n_layers_body = args.n_layers_body[0]
n_layers_head = args.n_layers_head[0]
n_neurons = args.n_neurons[0]
device = args.device[0]
targets = args.targets
network_type = args.type[0]
batch_size = args.batch_size[0]

#
# Prepare output
#

model_path = Path(args.model_path[0])
model_path.mkdir(parents=False, exist_ok=True)
network_name = f"gprof_nn_0d_gmi_{network_type}_{n_layers_body}_{n_layers_head}_{n_neurons}.pt"

#
# Load the data.
#

dataset_factory = GPROF0DDataset
normalizer = Normalizer.load("../data/normalizer_gprof_0d_gmi.pckl")
kwargs = {
    "batch_size": batch_size,
    "normalizer": normalizer,
    "target": targets
}
training_data = DataFolder(
    training_data,
    dataset_factory,
    kwargs=kwargs,
    n_workers=4)

kwargs = {
    "batch_size": 16 * batch_size,
    "normalizer": normalizer,
    "target": targets,
    "augment": False
}
validation_data = DataFolder(
    validation_data,
    dataset_factory,
    kwargs=kwargs,
    n_workers=2
)

#
# Create neural network model
#

if network_type == "drnn":
    model = GPROFNN0D(n_layers_body,
                      n_layers_head,
                      n_neurons,
                      128,
                      target=targets,
                      exp_activation=False)
    xrnn = DRNN(BINS, model=model)
elif network_type == "qrnn_exp":
    transformation = {t: LogLinear() for t in targets}
    transformation["latent_heat"] = None
    model = GPROFNN0D(n_layers_body,
                      n_layers_head,
                      n_neurons,
                      64,
                      target=targets,
                      exp_activation=False)
    xrnn = QRNN(QUANTILES,
                model=model,
                transformation=transformation)
else:
    model = GPROFNN0D(n_layers_body,
                      n_layers_head,
                      n_neurons,
                      128,
                      target=targets,
                      exp_activation=False)
    xrnn = QRNN(QUANTILES, model=model)

#
# Run training
#

n_epochs = 75
logger = TensorBoardLogger(n_epochs)
logger.set_attributes({
    "n_layers_body": n_layers_body,
    "n_layers_head": n_layers_head,
    "n_neurons": n_neurons,
    "targets": ", ".join(targets),
    "type": network_type,
    "optimizer": "adam"
    })

metrics = ["MeanSquaredError", "Bias", "CalibrationPlot", "CRPS"]
scatter_plot = ScatterPlot(log_scale=True)
metrics.append(scatter_plot)

n_epochs = 10
optimizer = optim.Adam(model.parameters(), lr=0.0005)
<<<<<<< HEAD
scheduler = optim.lr_scheduler.CosineAnnealingLR(optimizer, n_epochs)
xrnn.train(training_data=training_data,
           validation_data=validation_data,
           n_epochs=n_epochs,
           optimizer=optimizer,
           scheduler=scheduler,
           logger=logger,
           metrics=metrics,
           device=device,
           mask=-9999)
xrnn.save(model_path / network_name)
n_epochs = 20
optimizer = optim.Adam(model.parameters(), lr=0.001)
scheduler = optim.lr_scheduler.CosineAnnealingLR(optimizer, n_epochs)
xrnn.train(training_data=training_data,
           validation_data=validation_data,
           n_epochs=n_epochs,
           optimizer=optimizer,
           scheduler=scheduler,
           logger=logger,
           metrics=metrics,
           device=device,
           mask=-9999)
xrnn.save(model_path / network_name)
n_epochs = 20
optimizer = optim.Adam(model.parameters(), lr=0.0001)
scheduler = optim.lr_scheduler.CosineAnnealingLR(optimizer, 20)
=======
scheduler = optim.lr_scheduler.ReduceLROnPlateau(optimizer, factor=0.75, patience=5)
>>>>>>> d95320d2
xrnn.train(training_data=training_data,
           validation_data=validation_data,
           n_epochs=n_epochs,
           optimizer=optimizer,
           scheduler=scheduler,
           logger=logger,
           metrics=metrics,
           device=device,
           mask=-9999)
xrnn.save(model_path / network_name)<|MERGE_RESOLUTION|>--- conflicted
+++ resolved
@@ -148,7 +148,6 @@
 
 n_epochs = 10
 optimizer = optim.Adam(model.parameters(), lr=0.0005)
-<<<<<<< HEAD
 scheduler = optim.lr_scheduler.CosineAnnealingLR(optimizer, n_epochs)
 xrnn.train(training_data=training_data,
            validation_data=validation_data,
@@ -176,9 +175,6 @@
 n_epochs = 20
 optimizer = optim.Adam(model.parameters(), lr=0.0001)
 scheduler = optim.lr_scheduler.CosineAnnealingLR(optimizer, 20)
-=======
-scheduler = optim.lr_scheduler.ReduceLROnPlateau(optimizer, factor=0.75, patience=5)
->>>>>>> d95320d2
 xrnn.train(training_data=training_data,
            validation_data=validation_data,
            n_epochs=n_epochs,
